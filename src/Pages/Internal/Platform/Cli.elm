--- conflicted
+++ resolved
@@ -49,13 +49,9 @@
     , allRawResponses : Dict String (Maybe String)
     , mode : Mode
     , pendingRequests : List { masked : RequestDetails, unmasked : RequestDetails }
-<<<<<<< HEAD
     , unprocessedPages : List ( PagePath pathKey, route )
     , staticRoutes : List ( PagePath pathKey, route )
-=======
-    , unprocessedPages : List ( PagePath pathKey, metadata )
     , maybeRequestJson : Maybe Decode.Value
->>>>>>> ec2247cd
     }
 
 
@@ -98,7 +94,6 @@
     , fromJsPort : Sub Decode.Value
     , manifest : Manifest.Config pathKey
     , generateFiles :
-<<<<<<< HEAD
         StaticHttp.Request
             (List
                 (Result
@@ -106,22 +101,6 @@
                     { path : List String
                     , content : String
                     }
-=======
-        List
-            { path : PagePath pathKey
-            , frontmatter : metadata
-            , body : String
-            }
-        ->
-            StaticHttp.Request
-                (List
-                    (Result
-                        String
-                        { path : List String
-                        , content : String
-                        }
-                    )
->>>>>>> ec2247cd
                 )
             )
     , canonicalSiteUrl : String
@@ -153,29 +132,19 @@
     Platform.worker
         { init =
             \flags ->
-<<<<<<< HEAD
-                init toModel contentCache config flags
-                    |> Tuple.mapSecond (perform config cliMsgConstructor config.toJsPort)
-=======
                 let
                     maybeRequestJson =
                         Decode.decodeValue (optionalField "request" Decode.value) flags
                             |> Result.withDefault Nothing
                 in
-                init maybeRequestJson toModel contentCache siteMetadata config flags
+                init maybeRequestJson toModel contentCache config flags
                     |> Tuple.mapSecond (perform maybeRequestJson config cliMsgConstructor config.toJsPort)
->>>>>>> ec2247cd
         , update =
             \msg model ->
                 case ( narrowMsg msg, fromModel model ) of
                     ( Just cliMsg, Just cliModel ) ->
-<<<<<<< HEAD
                         update contentCache config cliMsg cliModel
-                            |> Tuple.mapSecond (perform config cliMsgConstructor config.toJsPort)
-=======
-                        update contentCache siteMetadata config cliMsg cliModel
                             |> Tuple.mapSecond (perform cliModel.maybeRequestJson config cliMsgConstructor config.toJsPort)
->>>>>>> ec2247cd
                             |> Tuple.mapFirst toModel
 
                     _ ->
@@ -257,13 +226,8 @@
     Json.Encode.string "REPLACE_ME_WITH_JSON_STRINGIFY"
 
 
-<<<<<<< HEAD
-perform : Config pathKey userMsg userModel route siteStaticData -> (Msg -> msg) -> (Json.Encode.Value -> Cmd Never) -> Effect pathKey -> Cmd msg
-perform config cliMsgConstructor toJsPort effect =
-=======
-perform : Maybe Decode.Value -> Config pathKey userMsg userModel metadata view -> (Msg -> msg) -> (Json.Encode.Value -> Cmd Never) -> Effect pathKey -> Cmd msg
+perform : Maybe Decode.Value -> Config pathKey userMsg userModel route siteStaticData -> (Msg -> msg) -> (Json.Encode.Value -> Cmd Never) -> Effect pathKey -> Cmd msg
 perform maybeRequest config cliMsgConstructor toJsPort effect =
->>>>>>> ec2247cd
     case effect of
         Effect.NoEffect ->
             Cmd.none
@@ -280,31 +244,6 @@
                 |> Cmd.batch
 
         Effect.FetchHttp ({ unmasked, masked } as requests) ->
-<<<<<<< HEAD
-            -- let
-            --     _ =
-            --         Debug.log "Fetching" masked.url
-            -- in
-            if unmasked.url |> String.startsWith "file://" then
-                let
-                    filePath =
-                        String.dropLeft 7 unmasked.url
-                in
-                ToJsPayload.ReadFile filePath
-                    |> Codec.encoder (ToJsPayload.successCodecNew2 config.canonicalSiteUrl "")
-                    |> toJsPort
-                    |> Cmd.map never
-
-            else if unmasked.url |> String.startsWith "glob://" then
-                let
-                    globPattern =
-                        String.dropLeft 7 unmasked.url
-                in
-                ToJsPayload.Glob globPattern
-                    |> Codec.encoder (ToJsPayload.successCodecNew2 config.canonicalSiteUrl "")
-                    |> toJsPort
-                    |> Cmd.map never
-=======
             if unmasked.url == "$$elm-pages$$headers" then
                 Cmd.batch
                     [ Task.succeed
@@ -316,7 +255,26 @@
                         }
                         |> Task.perform (GotStaticHttpResponse >> cliMsgConstructor)
                     ]
->>>>>>> ec2247cd
+
+            else if unmasked.url |> String.startsWith "file://" then
+                let
+                    filePath =
+                        String.dropLeft 7 unmasked.url
+                in
+                ToJsPayload.ReadFile filePath
+                    |> Codec.encoder (ToJsPayload.successCodecNew2 config.canonicalSiteUrl "")
+                    |> toJsPort
+                    |> Cmd.map never
+
+            else if unmasked.url |> String.startsWith "glob://" then
+                let
+                    globPattern =
+                        String.dropLeft 7 unmasked.url
+                in
+                ToJsPayload.Glob globPattern
+                    |> Codec.encoder (ToJsPayload.successCodecNew2 config.canonicalSiteUrl "")
+                    |> toJsPort
+                    |> Cmd.map never
 
             else
                 Cmd.batch
@@ -416,23 +374,13 @@
 
 
 init :
-<<<<<<< HEAD
-    (Model pathKey route -> model)
+    Maybe Decode.Value
+    -> (Model pathKey route -> model)
     -> ContentCache
     -> Config pathKey userMsg userModel route siteStaticData
     -> Decode.Value
     -> ( model, Effect pathKey )
-init toModel contentCache config flags =
-=======
-    Maybe Decode.Value
-    -> (Model pathKey metadata -> model)
-    -> ContentCache.ContentCache metadata view
-    -> Result (List BuildError) (List ( PagePath pathKey, metadata ))
-    -> Config pathKey userMsg userModel metadata view
-    -> Decode.Value
-    -> ( model, Effect pathKey )
-init maybeRequestJson toModel contentCache siteMetadata config flags =
->>>>>>> ec2247cd
+init maybeRequestJson toModel contentCache config flags =
     case Decode.decodeValue flagsDecoder flags of
         Ok { secrets, mode, staticHttpCache } ->
             case mode of
@@ -440,11 +388,7 @@
                 --    elmToHtmlBetaInit { secrets = secrets, mode = mode, staticHttpCache = staticHttpCache } toModel contentCache siteMetadata config flags
                 --
                 _ ->
-<<<<<<< HEAD
-                    initLegacy { secrets = secrets, mode = mode, staticHttpCache = staticHttpCache } toModel contentCache config
-=======
-                    initLegacy maybeRequestJson { secrets = secrets, mode = mode, staticHttpCache = staticHttpCache } toModel contentCache siteMetadata config flags
->>>>>>> ec2247cd
+                    initLegacy maybeRequestJson { secrets = secrets, mode = mode, staticHttpCache = staticHttpCache } toModel contentCache config
 
         Err error ->
             updateAndSendPortIfDone
@@ -458,21 +402,13 @@
                       , fatal = True
                       }
                     ]
-<<<<<<< HEAD
                 , allRawResponses = Dict.empty
                 , mode = Mode.Dev
                 , pendingRequests = []
                 , unprocessedPages = []
                 , staticRoutes = []
+                , maybeRequestJson = maybeRequestJson
                 }
-=======
-                    Dict.empty
-                    Mode.Dev
-                    []
-                    (siteMetadata |> Result.withDefault [])
-                    maybeRequestJson
-                )
->>>>>>> ec2247cd
                 toModel
 
 
@@ -480,14 +416,78 @@
 --)
 
 
-<<<<<<< HEAD
+type alias RequestPayload =
+    { path : String
+    }
+
+
+requestPayloadDecoder : Decode.Decoder (Maybe RequestPayload)
+requestPayloadDecoder =
+    Decode.map RequestPayload
+        (Decode.field "path" Decode.string)
+        |> optionalField "request"
+
+
+optionalField : String -> Decode.Decoder a -> Decode.Decoder (Maybe a)
+optionalField fieldName decoder =
+    let
+        finishDecoding json =
+            case Decode.decodeValue (Decode.field fieldName Decode.value) json of
+                Ok val ->
+                    -- The field is present, so run the decoder on it.
+                    Decode.map Just (Decode.field fieldName decoder)
+
+                Err _ ->
+                    -- The field was missing, which is fine!
+                    Decode.succeed Nothing
+    in
+    Decode.value
+        |> Decode.andThen finishDecoding
+
+
 initLegacy :
-    { a | secrets : SecretsDict, mode : Mode, staticHttpCache : Dict String (Maybe String) }
+    Maybe Decode.Value
+    -> { a | secrets : SecretsDict, mode : Mode, staticHttpCache : Dict String (Maybe String) }
     -> (Model pathKey route -> model)
     -> ContentCache
     -> Config pathKey userMsg userModel route siteStaticData
     -> ( model, Effect pathKey )
-initLegacy { secrets, mode, staticHttpCache } toModel contentCache config =
+initLegacy maybeRequestJson { secrets, mode, staticHttpCache } toModel contentCache config =
+    let
+        maybeRequestPayload =
+            Decode.decodeValue requestPayloadDecoder flags
+                -- TODO handle decoder errors
+                |> Result.withDefault Nothing
+
+        filteredMetadata =
+            case maybeRequestPayload of
+                Just requestPayload ->
+                    siteMetadata
+                        |> Result.map
+                            (\okMetadata ->
+                                okMetadata
+                                    |> List.filter
+                                        (\( path, metadata ) ->
+                                            ("/" ++ PagePath.toString path) == requestPayload.path
+                                        )
+                            )
+
+                Nothing ->
+                    siteMetadata
+                        |> Result.map
+                            (\okMetadata ->
+                                okMetadata
+                                    |> List.filter
+                                        (\( path, metadata ) ->
+                                            not (List.member ("/" ++ PagePath.toString path) dynamicRoutes)
+                                        )
+                            )
+
+        dynamicRoutes : List String
+        dynamicRoutes =
+            [-- "/"
+            ]
+    in
     case contentCache of
         Ok _ ->
             let
@@ -504,165 +504,25 @@
                     , allRawResponses = staticHttpCache
                     , mode = mode
                     , pendingRequests = []
-                    , unprocessedPages = []
+                    , unprocessedPages = [] -- TODO communicate that we're only rendering 1 page to StaticResponses (with filteredMetadata)
                     , staticRoutes = []
                     }
                 |> Tuple.mapFirst toModel
-=======
-type alias RequestPayload =
-    { path : String
-    }
-
-
-requestPayloadDecoder : Decode.Decoder (Maybe RequestPayload)
-requestPayloadDecoder =
-    Decode.map RequestPayload
-        (Decode.field "path" Decode.string)
-        |> optionalField "request"
-
-
-optionalField : String -> Decode.Decoder a -> Decode.Decoder (Maybe a)
-optionalField fieldName decoder =
-    let
-        finishDecoding json =
-            case Decode.decodeValue (Decode.field fieldName Decode.value) json of
-                Ok val ->
-                    -- The field is present, so run the decoder on it.
-                    Decode.map Just (Decode.field fieldName decoder)
-
-                Err _ ->
-                    -- The field was missing, which is fine!
-                    Decode.succeed Nothing
-    in
-    Decode.value
-        |> Decode.andThen finishDecoding
-
-
-initLegacy maybeRequestJson { secrets, mode, staticHttpCache } toModel contentCache siteMetadata config flags =
-    let
-        maybeRequestPayload =
-            Decode.decodeValue requestPayloadDecoder flags
-                -- TODO handle decoder errors
-                |> Result.withDefault Nothing
-
-        filteredMetadata =
-            case maybeRequestPayload of
-                Just requestPayload ->
-                    siteMetadata
-                        |> Result.map
-                            (\okMetadata ->
-                                okMetadata
-                                    |> List.filter
-                                        (\( path, metadata ) ->
-                                            ("/" ++ PagePath.toString path) == requestPayload.path
-                                        )
-                            )
-
-                Nothing ->
-                    siteMetadata
-                        |> Result.map
-                            (\okMetadata ->
-                                okMetadata
-                                    |> List.filter
-                                        (\( path, metadata ) ->
-                                            not (List.member ("/" ++ PagePath.toString path) dynamicRoutes)
-                                        )
-                            )
-
-        dynamicRoutes : List String
-        dynamicRoutes =
-            [-- "/"
-            ]
-    in
-    case contentCache of
-        Ok _ ->
-            case ContentCache.pagesWithErrors contentCache of
-                [] ->
-                    let
-                        requests =
-                            Result.andThen
-                                (\metadata ->
-                                    -- TODO pass in Event here if relevant
-                                    staticResponseForPage metadata config.view
-                                )
-                                filteredMetadata
-
-                        staticResponses : StaticResponses
-                        staticResponses =
-                            case requests of
-                                Ok okRequests ->
-                                    StaticResponses.init staticHttpCache filteredMetadata config okRequests
-
-                                Err errors ->
-                                    -- TODO need to handle errors better?
-                                    StaticResponses.init staticHttpCache filteredMetadata config []
-                    in
-                    StaticResponses.nextStep config filteredMetadata (filteredMetadata |> Result.map (List.take 1)) mode secrets staticHttpCache [] staticResponses
-                        |> nextStepToEffect contentCache config (Model staticResponses secrets [] staticHttpCache mode [] (filteredMetadata |> Result.withDefault []) maybeRequestJson)
-                        |> Tuple.mapFirst toModel
-
-                pageErrors ->
-                    let
-                        requests =
-                            Result.andThen
-                                (\metadata ->
-                                    staticResponseForPage metadata config.view
-                                )
-                                filteredMetadata
-
-                        staticResponses : StaticResponses
-                        staticResponses =
-                            case requests of
-                                Ok okRequests ->
-                                    StaticResponses.init staticHttpCache filteredMetadata config okRequests
-
-                                Err errors ->
-                                    -- TODO need to handle errors better?
-                                    StaticResponses.init staticHttpCache filteredMetadata config []
-                    in
-                    updateAndSendPortIfDone
-                        contentCache
-                        config
-                        filteredMetadata
-                        (Model
-                            staticResponses
-                            secrets
-                            pageErrors
-                            staticHttpCache
-                            mode
-                            []
-                            (filteredMetadata |> Result.withDefault [])
-                            maybeRequestJson
-                        )
-                        toModel
->>>>>>> ec2247cd
 
         Err metadataParserErrors ->
             updateAndSendPortIfDone
                 contentCache
                 config
-<<<<<<< HEAD
                 { staticResponses = StaticResponses.error
                 , secrets = secrets
                 , errors = metadataParserErrors |> List.map Tuple.second
                 , allRawResponses = staticHttpCache
                 , mode = mode
                 , pendingRequests = []
-                , unprocessedPages = []
+                , unprocessedPages = filteredMetadata |> Result.withDefault []
                 , staticRoutes = []
+                , maybeRequestJson = maybeRequestJson
                 }
-=======
-                filteredMetadata
-                (Model StaticResponses.error
-                    secrets
-                    (metadataParserErrors |> List.map Tuple.second)
-                    staticHttpCache
-                    mode
-                    []
-                    (filteredMetadata |> Result.withDefault [])
-                    maybeRequestJson
-                )
->>>>>>> ec2247cd
                 toModel
 
 
@@ -944,7 +804,6 @@
                             else
                                 Effect.NoEffect
                     in
-<<<<<<< HEAD
                     model.unprocessedPages
                         |> List.take 1
                         |> List.filterMap
@@ -956,59 +815,6 @@
 
                                     ToJsPayload.Errors _ ->
                                         Nothing
-=======
-                    case siteMetadata of
-                        Ok pages ->
-                            let
-                                sendManifestIfNeeded =
-                                    if List.length model.unprocessedPages == List.length pages then
-                                        case toJsPayload of
-                                            ToJsPayload.Success value ->
-                                                Effect.SendSinglePage
-                                                    (ToJsPayload.InitialData
-                                                        { manifest = value.manifest
-                                                        , filesToGenerate = value.filesToGenerate
-                                                        }
-                                                    )
-
-                                            ToJsPayload.Errors errorMessage ->
-                                                Effect.SendJsData toJsPayload
-
-                                    else
-                                        Effect.NoEffect
-                            in
-                            model.unprocessedPages
-                                |> List.take 1
-                                --|> Debug.log "@@@ pages"
-                                |> List.filterMap
-                                    (\pageAndMetadata ->
-                                        case toJsPayload of
-                                            ToJsPayload.Success value ->
-                                                sendSinglePageProgress value siteMetadata config contentCache model pageAndMetadata
-                                                    |> Just
-
-                                            ToJsPayload.Errors errorMessage ->
-                                                Just <|
-                                                    Effect.SendJsData
-                                                        (ToJsPayload.Errors <|
-                                                            BuildError.errorsToString
-                                                                [ { title = "Error"
-                                                                  , message = [ Terminal.text errorMessage ]
-                                                                  , fatal = True
-                                                                  }
-                                                                ]
-                                                        )
-                                    )
-                                |> Effect.Batch
-                                |> (\cmd -> ( model |> popProcessedRequest, Effect.Batch [ cmd, sendManifestIfNeeded ] ))
-
-                        Err error ->
-                            ( model
-                            , Effect.SendJsData
-                                (ToJsPayload.Errors <|
-                                    BuildError.errorsToString error
-                                )
->>>>>>> ec2247cd
                             )
                         |> Effect.Batch
                         |> (\cmd -> ( model |> popProcessedRequest, Effect.Batch [ cmd, sendManifestIfNeeded ] ))
@@ -1114,79 +920,4 @@
         [ singlePage |> ToJsPayload.PageProgress |> Effect.SendSinglePage
 
         --, Effect.Continue
-<<<<<<< HEAD
-        ]
-=======
-        ]
-
-
-staticResponseForPage :
-    List ( PagePath pathKey, metadata )
-    ->
-        (List ( PagePath pathKey, metadata )
-         ->
-            { path : PagePath pathKey
-            , frontmatter : metadata
-            }
-         ->
-            StaticHttpRequest.Request
-                { view : userModel -> view -> { title : String, body : Html userMsg }
-                , head : List (Head.Tag pathKey)
-                }
-        )
-    ->
-        Result
-            (List BuildError)
-            (List
-                ( PagePath pathKey
-                , StaticHttp.Request
-                    { view : userModel -> view -> { title : String, body : Html userMsg }
-                    , head : List (Head.Tag pathKey)
-                    }
-                )
-            )
-staticResponseForPage siteMetadata viewFn =
-    siteMetadata
-        |> List.map
-            (\( pagePath, frontmatter ) ->
-                let
-                    thing =
-                        viewFn siteMetadata
-                            { path = pagePath
-                            , frontmatter = frontmatter
-                            }
-                in
-                Ok ( pagePath, thing )
-            )
-        |> combine
-
-
-combine : List (Result error ( key, success )) -> Result (List error) (List ( key, success ))
-combine list =
-    list
-        |> List.foldr resultFolder (Ok [])
-
-
-resultFolder : Result error a -> Result (List error) (List a) -> Result (List error) (List a)
-resultFolder current soFarResult =
-    case soFarResult of
-        Ok soFarOk ->
-            case current of
-                Ok currentOk ->
-                    currentOk
-                        :: soFarOk
-                        |> Ok
-
-                Err error ->
-                    Err [ error ]
-
-        Err soFarErr ->
-            case current of
-                Ok currentOk ->
-                    Err soFarErr
-
-                Err error ->
-                    error
-                        :: soFarErr
-                        |> Err
->>>>>>> ec2247cd
+        ]