const webpack = require("webpack");
const middleware = require("webpack-dev-middleware");
const path = require("path");
const HTMLWebpackPlugin = require("html-webpack-plugin");
const CopyPlugin = require("copy-webpack-plugin");
const PrerenderSPAPlugin = require("prerender-spa-plugin");
const merge = require("webpack-merge");
const { InjectManifest } = require("workbox-webpack-plugin");
const FaviconsWebpackPlugin = require("favicons-webpack-plugin");
const webpackDevServer = require("webpack-dev-server");
const AddFilesPlugin = require("./add-files-plugin.js");
const ImageminPlugin = require("imagemin-webpack-plugin").default;
const imageminMozjpeg = require("imagemin-mozjpeg");
const express = require("express");
const ClosurePlugin = require("closure-webpack-plugin");
const readline = require("readline");

module.exports = { start, run };
<<<<<<< HEAD
function start({ routes, debug, manifestConfig, routesWithRequests }) {
=======
function start({ routes, debug, customPort, manifestConfig }) {
>>>>>>> ca480b95
  const config = webpackOptions(false, routes, {
    debug,
    manifestConfig,
    routesWithRequests
  });

  const compiler = webpack(config);

  const options = {
    contentBase: false,
    hot: true,
    inline: true,
    host: "localhost",
    stats: "errors-only",
    publicPath: "/"
  };

  const app = express();

  app.use(middleware(compiler, options));

  app.use("*", function(req, res, next) {
    // don't know why this works, but it does
    // see: https://github.com/jantimon/html-webpack-plugin/issues/145#issuecomment-170554832
    const filename = path.join(compiler.outputPath, "index.html");
    compiler.outputFileSystem.readFile(filename, function(err, result) {
      if (err) {
        return next(err);
      }
      res.set("content-type", "text/html");
      res.send(result);
      res.end();
    });
  });

  const port = customPort || 3000;
  app.listen(port, () =>
    console.log(`🚀 elm-pages develop on http://localhost:${port}`)
  );
  // https://stackoverflow.com/questions/43667102/webpack-dev-middleware-and-static-files
  // app.use(express.static(__dirname + "/path-to-static-folder"));
}

function run({ routes, manifestConfig, routesWithRequests }, callback) {
  webpack(
    webpackOptions(true, routes, {
      debug: false,
      manifestConfig,
      routesWithRequests
    })
  ).run((err, stats) => {
    if (err) {
      console.error(err);
      process.exit(1);
    } else {
      callback();
    }

    console.log(
      stats.toString({
        chunks: false, // Makes the build much quieter
        colors: true, // Shows colors in the console
        // copied from `'minimal'`
        all: false,
        modules: false,
        performance: true,
        timings: false,
        outputPath: true,
        maxModules: 0,
        errors: true,
        warnings: true,
        // our additional options
        moduleTrace: false,
        errorDetails: false
      })
    );

    const duration = roundToOneDecimal(
      (stats.endTime - stats.startTime) / 1000
    );
    console.log(`Duration: ${duration}s`);
  });
}

function roundToOneDecimal(n) {
  return Math.round(n * 10) / 10;
}

function printProgress(progress, message) {
  readline.clearLine(process.stdout);
  readline.cursorTo(process.stdout, 0);
  process.stdout.write(`${progress} ${message}`);
}
function webpackOptions(
  production,
  routes,
  { debug, manifestConfig, routesWithRequests }
) {
  const common = {
    entry: "./index.js",
    mode: production ? "production" : "development",
    plugins: [
      new AddFilesPlugin(routesWithRequests),
      new CopyPlugin([
        {
          from: "static/**/*",
          transformPath(targetPath, absolutePath) {
            // TODO this is a hack... how do I do this with proper config of `to` or similar?
            return targetPath.substring(targetPath.indexOf("/") + 1);
          }
        }
      ]),
      new CopyPlugin([
        {
          from: "images/",
          to: "images/"
        }
      ]),
      new ImageminPlugin({
        test: /\.(jpe?g|png|gif|svg)$/i,
        cacheFolder: path.resolve(process.cwd(), "./.cache"),
        disable: !production,
        pngquant: {
          quality: "50-70",
          speed: 7
        },
        plugins: [
          imageminMozjpeg({
            quality: 75,
            progressive: false
          })
        ]
      }),

      new HTMLWebpackPlugin({
        inject: "head",
        template: path.resolve(__dirname, "template.html")
      }),
      new FaviconsWebpackPlugin({
        logo: path.resolve(process.cwd(), `./${manifestConfig.sourceIcon}`),
        favicons: {
          path: "/", // Path for overriding default icons path. `string`
          appName: manifestConfig.name, // Your application's name. `string`
          appShortName: manifestConfig.short_name, // Your application's short_name. `string`. Optional. If not set, appName will be used
          appDescription: manifestConfig.description, // Your application's description. `string`
          developerName: null, // Your (or your developer's) name. `string`
          developerURL: null, // Your (or your developer's) URL. `string`
          dir: "auto", // Primary text direction for name, short_name, and description
          lang: "en-US", // Primary language for name and short_name
          background: manifestConfig.background_color, // Background colour for flattened icons. `string`
          theme_color: manifestConfig.theme_color, // Theme color user for example in Android's task switcher. `string`
          appleStatusBarStyle: "black-translucent", // Style for Apple status bar: "black-translucent", "default", "black". `string`
          display: manifestConfig.display, // Preferred display mode: "fullscreen", "standalone", "minimal-ui" or "browser". `string`
          orientation: manifestConfig.orientation, // Default orientation: "any", "natural", "portrait" or "landscape". `string`
          scope: manifestConfig.serviceworker.scope, // set of URLs that the browser considers within your app
          start_url: manifestConfig.start_url, // Start URL when launching the application from a device. `string`
          version: "1.0", // Your application's version string. `string`
          logging: true, // Print logs to console? `boolean`
          pixel_art: false, // Keeps pixels "sharp" when scaling up, for pixel art.  Only supported in offline mode.
          loadManifestWithCredentials: false, // Browsers don't send cookies when fetching a manifest, enable this to fix that. `boolean`
          icons: {
            // Platform Options:
            // - offset - offset in percentage
            // - background:
            //   * false - use default
            //   * true - force use default, e.g. set background for Android icons
            //   * color - set background for the specified icons
            //   * mask - apply mask in order to create circle icon (applied by default for firefox). `boolean`
            //   * overlayGlow - apply glow effect after mask has been applied (applied by default for firefox). `boolean`
            //   * overlayShadow - apply drop shadow after mask has been applied .`boolean`
            //
            android: true, // Create Android homescreen icon. `boolean` or `{ offset, background, mask, overlayGlow, overlayShadow }`
            appleIcon: true, // Create Apple touch icons. `boolean` or `{ offset, background, mask, overlayGlow, overlayShadow }`
            appleStartup: false, // Create Apple startup images. `boolean` or `{ offset, background, mask, overlayGlow, overlayShadow }`
            coast: false, // Create Opera Coast icon. `boolean` or `{ offset, background, mask, overlayGlow, overlayShadow }`
            favicons: true, // Create regular favicons. `boolean` or `{ offset, background, mask, overlayGlow, overlayShadow }`
            firefox: false, // Create Firefox OS icons. `boolean` or `{ offset, background, mask, overlayGlow, overlayShadow }`
            windows: false, // Create Windows 8 tile icons. `boolean` or `{ offset, background, mask, overlayGlow, overlayShadow }`
            yandex: false // Create Yandex browser icon. `boolean` or `{ offset, background, mask, overlayGlow, overlayShadow }`
          }
        }
      }),
      new InjectManifest({
        swSrc: path.resolve(__dirname, "./service-worker-template.js"),
        include: [/^index\.html$/],
        exclude: [
          /android-chrome-.*\.png$/,
          /apple-touch-icon.*\.png/,
          /assets\//
        ],
        swDest: "service-worker.js"
      })
      // comment this out to do performance profiling
      // (drag-and-drop `events.json` file into Chrome performance tab)
      // , new webpack.debug.ProfilingPlugin()
    ],
    output: {
      publicPath: "/"
    },
    resolve: {
      modules: [path.resolve(process.cwd(), `./node_modules`)],
      extensions: [".js", ".elm", ".scss", ".png", ".html"]
    },
    module: {
      rules: [
        {
          test: /\.js$/,
          exclude: /node_modules/,
          use: {
            loader: require.resolve("babel-loader")
          }
        },
        {
          test: /\.scss$/,
          exclude: [/elm-stuff/],
          // see https://github.com/webpack-contrib/css-loader#url
          loaders: [
            require.resolve("style-loader"),
            require.resolve("css-loader"),
            require.resolve("sass-loader")
          ]
        },
        {
          test: /\.css$/,
          exclude: [/elm-stuff/],
          loaders: [
            require.resolve("style-loader"),
            require.resolve("css-loader")
          ]
        },
        {
          test: /\.(ttf|eot|svg)(\?v=[0-9]\.[0-9]\.[0-9])?$/,
          exclude: [/elm-stuff/, /node_modules/],
          loader: require.resolve("file-loader")
        }
      ]
    }
  };
  if (production) {
    return merge(common, {
      optimization: {
        minimizer: [
          new ClosurePlugin(
            { mode: "STANDARD" },
            {
              // compiler flags here
              //
              // for debuging help, try these:
              //
              // formatting: 'PRETTY_PRINT'
              // debug: true,
              // renaming: false
            }
          )
        ]
      },
      plugins: [
        new webpack.ProgressPlugin({
          entries: true,
          modules: true,
          modulesCount: 100,
          profile: true,
          handler: (percentage, message, ...args) => {
            printProgress(`${Math.floor(percentage * 100)}%`, message);
          }
        }),
        new PrerenderSPAPlugin({
          staticDir: path.join(process.cwd(), "dist"),
          routes: routes,
          renderAfterDocumentEvent: "prerender-trigger"
        })
      ],
      module: {
        rules: [
          {
            test: /\.elm$/,
            exclude: [/elm-stuff/, /node_modules/],
            use: {
              loader: require.resolve("elm-webpack-loader"),
              options: {
                optimize: true
              }
            }
          }
        ]
      }
    });
  } else {
    return merge(common, {
      module: {
        rules: [
          {
            test: /\.elm$/,
            exclude: [/elm-stuff/, /node_modules/],
            use: [
              // { loader: require.resolve("elm-hot-webpack-loader") },
              {
                loader: require.resolve("elm-webpack-loader"),
                options: {
                  // add Elm's debug overlay to output?
                  debug: debug,
                  //
                  forceWatch: true
                }
              }
            ]
          }
        ]
      }
    });
  }
}<|MERGE_RESOLUTION|>--- conflicted
+++ resolved
@@ -16,11 +16,7 @@
 const readline = require("readline");
 
 module.exports = { start, run };
-<<<<<<< HEAD
-function start({ routes, debug, manifestConfig, routesWithRequests }) {
-=======
-function start({ routes, debug, customPort, manifestConfig }) {
->>>>>>> ca480b95
+function start({ routes, debug, customPort, manifestConfig, routesWithRequests }) {
   const config = webpackOptions(false, routes, {
     debug,
     manifestConfig,
